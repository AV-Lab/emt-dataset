--- conflicted
+++ resolved
@@ -278,7 +278,6 @@
 def generate_intention_settings(past_trajectory, future_trajectory, splits, annotations):
     """
     Generate train/test data including intention labels for future frames.
-<<<<<<< HEAD
     
     Args:
         past_trajectory (int): # of past frames
@@ -286,15 +285,6 @@
         splits (dict): 'train'/'test' sets of annotation IDs
         annotations (list of str): paths to JSON annotation files
     
-=======
-    
-    Args:
-        past_trajectory (int): # of past frames
-        future_trajectory (int): # of future frames
-        splits (dict): 'train'/'test' sets of annotation IDs
-        annotations (list of str): paths to JSON annotation files
-    
->>>>>>> 6f662cf8
     Returns:
         str: path to the new folder containing train.pkl and test.pkl
     """
@@ -371,7 +361,6 @@
         # Save train.pkl
         with open(os.path.join(fold_folder, "train.pkl"), "wb") as f_train:
             pickle.dump(train_data, f_train)
-<<<<<<< HEAD
 
         # Save test.pkl
         with open(os.path.join(fold_folder, "test.pkl"), "wb") as f_test:
@@ -452,88 +441,4 @@
                 
         records = {k: records[k] for k in sorted(records.keys())}
     
-    return records
-
-=======
-
-        # Save test.pkl
-        with open(os.path.join(fold_folder, "test.pkl"), "wb") as f_test:
-            pickle.dump(test_data, f_test)
-    
-    return data_folder
-
-def group_annotations_by_frame(past_trajectory, future_trajectory, annotations_file, intention=False):
-    """
-    Group annotation data by frame, creating records of observed past and future.
-
-    For each frame in a video/annotation file, this function assembles:
-      - The observed (x,y) positions for the past `past_trajectory` frames 
-        (including the current frame).
-      - The bounding boxes for those same past frames.
-      - The future (x,y) positions for the next `future_trajectory` frames.
-      - The future intentions (if provided) for those frames.
-
-    Args:
-        past_trajectory (int): Number of past frames to gather before the current frame.
-        future_trajectory (int): Number of future frames to gather after the current frame.
-        annotations_file (str): Path to the JSON file containing annotation data.
-            The file is expected to have a structure where each key `k` maps to a dict
-            with:
-              - 'frames': list of frame indices
-              - 'bbox': list of bounding boxes
-              - 'intention': list of future intention values
-            Each list should be the same length, describing the timeline of the object.
-
-    Returns:
-        dict:
-            A dictionary keyed by frame index, where each value is a list of tuples.
-            Each tuple is:
-              (observed_trajectory_xy, observed_trajectory_bbox, future_trajectory_, future_intentions)
-            describing the data for each object or track at that frame:
-              - observed_trajectory_xy: list of (x,y) for the past frames (and current)
-              - observed_trajectory_bbox: corresponding bounding boxes for those frames
-              - future_trajectory_: list of (x,y) for the future frames
-              - future_intentions: list of intention values for the future frames
-    """
-    records = {}
-    with open(annotations_file, 'r') as file:
-        data = json.load(file)
-        for k, v in data.items():
-            frames = v['frames']
-            bboxs = v['bbox']
-            positions = [bbox_to_xy(bbox) for bbox in bboxs]
-            if intention:
-                intentions = v['intention']
-            
-            for i, frame in enumerate(frames):
-                # past frames: i - past_trajectory + 1  through i (inclusive)
-                l = i - past_trajectory + 1
-                l = max(l, 0)
-                
-                # slice for the observed trajectory
-                observed_trajectory_xy = positions[l:i+1]   # include current frame
-                observed_trajectory_bbox = bboxs[l:i+1]
-                
-                # future frames: from i+1 to i+future_trajectory
-                r = i + future_trajectory + 1
-                r = min(r, len(frames))
-                
-                future_trajectory_ = positions[i+1:r]
-                
-                if frame not in records:
-                    records[frame] = []
-
-                record = (observed_trajectory_xy, observed_trajectory_bbox, future_trajectory_)
-                
-                if intention:
-                    future_intentions = intentions[i+1:r]
-                    current_intention = intentions[i]
-                    record = (observed_trajectory_xy, observed_trajectory_bbox, current_intention, future_trajectory_, future_intentions)
-                
-                records[frame].append(record)
-                
-                
-        records = {k: records[k] for k in sorted(records.keys())}
-    
-    return records
->>>>>>> 6f662cf8
+    return records