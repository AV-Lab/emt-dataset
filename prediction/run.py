#!/usr/bin/env python3
# -*- coding: utf-8 -*-
"""
Created on Sat Sep 28 18:08:42 2024

@author: nadya
"""

import os
import cv2
import sys
import argparse
import numpy as np
import json    
from torch.utils.data import DataLoader
import torch.cuda as cuda

sys.path.append(os.path.abspath(os.path.join(os.path.dirname(__file__), '..')))

from utils import load_meta_data, set_seeds
from utils import generate_prediction_settings
from utils import generate_intention_settings

from evaluation.distance_metrics import calculate_ade, calculate_fde
from dataloaders.seq_loader import SeqDataset
from dataloaders.frame_loader import GNNDataset
from models.rnn import RNNPredictor
from models.gcn import GCNPredictor
from models.gcn_temporal import GCNLSTMPredictor
from models.gat import GATPredictor
from models.gat_temporal import GATLSTMPredictor
from models.transformer import AttentionEMT
from models.tranformer_GMM import AttentionGMM
import torch
import torch.nn as nn

gnn_predictors = set(["gcn", "gat", "gcn_lstm", "gat_lstm"])

def create_predictor(past_trajectory, future_trajectory, max_nodes, predictor, device, normalize, checkpoint_file,win_size):
    """
    Initializes and returns the appropriate predictor model based on the specified type.
    
    Args:
        past_trajectory (int): Number of past timesteps used for prediction.
        future_trajectory (int): Number of future timesteps to predict.
        max_nodes (int): Maximum number of nodes for GNN-based models.
        predictor (str): The type of predictor to initialize ('gcn', 'gat', 'transformer', etc.).
        device (str): Device on which the model should run ('cuda' or 'cpu').
        normalize (bool): Whether to normalize input features.
        checkpoint_file (str): Path to a checkpoint file if loading a pre-trained model.

    Returns:
        Model instance of the specified predictor type.
    """
    if predictor == "gcn":
        return GCNPredictor(past_trajectory, future_trajectory, device, max_nodes, normalize, checkpoint_file)
    elif predictor == "gcn_lstm":
        return GCNLSTMPredictor(past_trajectory, future_trajectory, device, max_nodes, normalize, checkpoint_file)
    elif predictor == "gat":
        return GATPredictor(past_trajectory, future_trajectory, device, max_nodes, normalize, checkpoint_file) 
    elif predictor == "gat_lstm":
        return GATLSTMPredictor(past_trajectory, future_trajectory, device, max_nodes, normalize, checkpoint_file) 
    elif predictor == 'transformer':
<<<<<<< HEAD
        return AttentionEMT(checkpoint_file=checkpoint_file,
                            past_trajectory=past_trajectory, 
                            future_trajectory=future_trajectory, 
                            device=device, 
                            normalize=normalize)
    elif predictor == 'transformer-gmm':
        return AttentionGMM(checkpoint_file=checkpoint_file,
                            past_trajectory=past_trajectory, 
                            future_trajectory=future_trajectory, 
                            device=device, 
                            normalize=normalize)
=======
        return AttentionEMT(past_trajectory=past_trajectory, future_trajectory=future_trajectory, device=device, normalize=normalize, checkpoint_file=checkpoint_file,win_size=win_size)
    elif predictor == 'transformer-gmm':
        return AttentionGMM(past_trajectory=past_trajectory, future_trajectory=future_trajectory, device=device, normalize=normalize, checkpoint_file=checkpoint_file,win_size=win_size)
>>>>>>> 6f3be1e5
    else:
        return RNNPredictor(past_trajectory, future_trajectory, device, normalize, checkpoint_file)
        

def create_dataset(data_folder, predictor, max_nodes, setting="train"):
    """
    Initializes and returns the appropriate dataset based on the predictor type.
    
    Args:
        data_folder (str): Path to the folder containing dataset files.
        predictor (str): The type of predictor to determine dataset type ('gcn', 'gat', etc.).
        max_nodes (int): Maximum number of nodes for GNN-based datasets.
        setting (str): Dataset mode ('train' or 'test').

    Returns:
        Dataset instance of the appropriate type.
    """
    if predictor in gnn_predictors:
        return GNNDataset(data_folder, max_nodes, setting=setting)
    else:
        return SeqDataset(data_folder, setting=setting)


if __name__ == '__main__':
    p = argparse.ArgumentParser(description='Run predictors')
    p.add_argument('past_trajectory', type=int, help='Past Trajectory')
    p.add_argument('future_trajectory', type=int, help='Prediction Horizon')
    p.add_argument('--window_size', default=1, type=int, help='Sliding window')
    p.add_argument('--max_nodes', type=int, default=50, help='Maximum number of nodes for GNN model')
    p.add_argument('--predictor', type=str, default='transformer-gmm', choices=['lstm', 'gcn', 'gcn_lstm', 'gat', 'gat_lstm', 'transformer','transformer-gmm'], help='Predictor type')
    p.add_argument('--setting', type=str, default='train',choices=['train', 'evaluate'], help='Execution mode (train or evaluate)')
    p.add_argument('--checkpoint', type=str, default=None, help='Path to model checkpoint file, required if mode is evaluate')
    p.add_argument('--annotations_path', type=str, help='If annotations are placed in a location different from recommended')
    p.add_argument('--num_workers', type=int, default=8, help='Number of workers for dataloader')
    p.add_argument('--normalize', default=False, type=bool, help='Normalize data, recommended True')
    p.add_argument('--batch_size', type=int, default=32, help='Batch size')
    p.add_argument('--device', type=str, default='cuda:0', help='Device to run the model',choices=['cuda', 'cpu'])
    p.add_argument('--seed', type=int, default=42, help='Seed for reproducibility -> set zero for random seed generation')

    args = p.parse_args()
    
    set_seeds(int(args.seed))
    
    # Generate setting
    ann_path = "../data/annotations" if not args.annotations_path else args.annotations_path
    prd_ann_path = ann_path + "/prediction_annotations"
    annotations = [prd_ann_path + '/' + f for f in os.listdir(prd_ann_path)]
    splits = load_meta_data(ann_path + "/metadata.txt")
    generating_setting = "frame" if args.predictor in gnn_predictors else "seq"
    data_folder = generate_prediction_settings(args.past_trajectory, 
                                               args.future_trajectory, 
                                               splits, annotations, 
                                               args.window_size, 
                                               generating_setting)
    
    # Create Dataset
    train_dataset = create_dataset(data_folder, args.predictor, args.max_nodes, setting="train")
    test_dataset = create_dataset(data_folder, args.predictor, args.max_nodes, setting="test")
    train_loader = DataLoader(train_dataset, batch_size=args.batch_size, shuffle=True, num_workers=args.num_workers)
    test_loader = DataLoader(test_dataset, batch_size=args.batch_size, shuffle=False, num_workers=args.num_workers)

    # Train and Evaluate Predictor 
    predictor = create_predictor(args.past_trajectory, 
                                 args.future_trajectory, 
                                 args.max_nodes, 
                                 args.predictor, 
                                 args.device,
                                 args.normalize,
                                 args.checkpoint,
                                 args.window_size)
    if args.setting=='train':
        predictor.train(train_loader,test_loader,saving_checkpoint_path='checkpoints/transformer-gmm.pth') 
    elif args.setting=='evaluate':
        assert args.checkpoint is not None, "Checkpoint file is required for evaluation"
        predictor.evaluate(test_loader)<|MERGE_RESOLUTION|>--- conflicted
+++ resolved
@@ -36,7 +36,7 @@
 
 gnn_predictors = set(["gcn", "gat", "gcn_lstm", "gat_lstm"])
 
-def create_predictor(past_trajectory, future_trajectory, max_nodes, predictor, device, normalize, checkpoint_file,win_size):
+def create_predictor(past_trajectory, future_trajectory, max_nodes, predictor, device, normalize, checkpoint_file, win_size):
     """
     Initializes and returns the appropriate predictor model based on the specified type.
     
@@ -61,7 +61,6 @@
     elif predictor == "gat_lstm":
         return GATLSTMPredictor(past_trajectory, future_trajectory, device, max_nodes, normalize, checkpoint_file) 
     elif predictor == 'transformer':
-<<<<<<< HEAD
         return AttentionEMT(checkpoint_file=checkpoint_file,
                             past_trajectory=past_trajectory, 
                             future_trajectory=future_trajectory, 
@@ -73,11 +72,9 @@
                             future_trajectory=future_trajectory, 
                             device=device, 
                             normalize=normalize)
-=======
-        return AttentionEMT(past_trajectory=past_trajectory, future_trajectory=future_trajectory, device=device, normalize=normalize, checkpoint_file=checkpoint_file,win_size=win_size)
-    elif predictor == 'transformer-gmm':
-        return AttentionGMM(past_trajectory=past_trajectory, future_trajectory=future_trajectory, device=device, normalize=normalize, checkpoint_file=checkpoint_file,win_size=win_size)
->>>>>>> 6f3be1e5
+    #return AttentionEMT(past_trajectory=past_trajectory, future_trajectory=future_trajectory, device=device, normalize=normalize, checkpoint_file=checkpoint_file,win_size=win_size)
+    #elif predictor == 'transformer-gmm':
+    #return AttentionGMM(past_trajectory=past_trajectory, future_trajectory=future_trajectory, device=device, normalize=normalize, checkpoint_file=checkpoint_file,win_size=win_size)
     else:
         return RNNPredictor(past_trajectory, future_trajectory, device, normalize, checkpoint_file)
         
