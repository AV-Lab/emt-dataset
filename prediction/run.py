#!/usr/bin/env python3
# -*- coding: utf-8 -*-
# """
# Created on Sat Sep 28 18:08:42 2024

# @author: nadya started it but murad messed it up
# """

# import os
# import cv2
# import sys
# import argparse
# import numpy as np
# import json    
# from torch.utils.data import DataLoader
# import torch.cuda as cuda

# sys.path.append(os.path.abspath(os.path.join(os.path.dirname(__file__), '..')))

# from utils import load_meta_data, set_seeds
# from utils import generate_prediction_settings
# from utils import generate_intention_settings

# from evaluation.distance_metrics import calculate_ade, calculate_fde
# from dataloaders.seq_loader import SeqDataset
# # from dataloaders.frame_loader import GNNDataset
# # from models.rnn import RNNPredictor
# # from models.gnn import GCNPredictor, GATPredictor
# # from models.transformer_model import TransformerPredictor
# from models.transformer import AttentionEMT
# from models.tranformer_GMM import AttentionGMM
# import torch
# import torch.nn as nn


# if __name__ == '__main__':
#     p = argparse.ArgumentParser(description='Run predictors')
#     p.add_argument('past_trajectory',type=int, help='Past Trajectory')
#     p.add_argument('future_trajectory',type=int, help='Prediction Horizon')
#     p.add_argument('epochs', type=str, default=100, help='Num of training epochs')
#     p.add_argument('--window_size', default=1, type=int, help='Sliding window')
#     p.add_argument('--predictor', type=str, choices=['lstm', 'gnn', 'transformer','transformer-gmm'], default='transformer-gmm',help='Predictor type')
#     p.add_argument('--setting', type=str, default='train',choices=['train', 'evaluate'], help='Execution mode (train or evaluate)')
#     p.add_argument('--checkpoint', type=str, default=None, help='Path to model checkpoint file, required if mode is evaluate')
#     p.add_argument('--annotations_path', type=str, default="data/annotations", help='If annotations are placed in a location different from recomended')
#     p.add_argument('--num_workers', type=int, default=16, help='Number of workers for dataloader')
#     p.add_argument('--normalize', default=True, type=bool, help='Normalize data, recommended True')
#     p.add_argument('--batch_size', type=int, default=64, help='Batch size')
#     p.add_argument('--device', type=str, default='cuda', help='device to run the model',choices=['cuda', 'cpu'])
#     p.add_argument('--seed', type=int, default=42, help='Seed for reproducibility -> set zero for random seed generation')

#     args = p.parse_args()
   

#     if args.setting == "evaluate" and not args.checkpoint:
#         print("No checkpoint provided")
#         exit
#     elif args.setting == "train" and not args.checkpoint:
#         args.checkpoint = f'GMM_transformer_P_{args.past_trajectory}_F_{args.future_trajectory}_W_{args.window_size}.pth'
#         # args.checkpoint = f'transformer_P_{args.past_trajectory}_F_{args.future_trajectory}_W_{args.window_size}.pth'
#     if args.device == "cuda" and not cuda.is_available():
#         args.device = "cpu"
#         print("Could not find GPU. Using CPU instead!")

    

#     # Print all arguments
#     for arg in vars(args):
#         if arg == "seed" and int(getattr(args, arg)) == 0:
#             print(f"{arg:20s}: seed not selected (random selection)")
#         else:
#             print(f"{arg:20s}: {getattr(args, arg)}")


#     # set seed for deterministic training -> # if seed is zero then don't set seed
#     if int(args.seed)>0: 
#         set_seeds(int(args.seed))

    
#     # Generate setting
#     ann_path = "../data/annotations" if not args.annotations_path else args.annotations_path
#     prd_ann_path = ann_path + "/prediction_annotations"
#     annotations = [prd_ann_path + '/' + f for f in os.listdir(prd_ann_path)]
#     splits = load_meta_data(ann_path + "/metadata.txt")
#     data_folder = generate_prediction_settings(args.past_trajectory, args.future_trajectory, splits, annotations, args.window_size)
    
#     # Create DataLoaders
#     # Transformer and GMM models use relative position rather than absolute position 
#     if args.predictor=='transformer' or args.predictor=='transformer-gmm': 
#         include_velocity = True
#     else:
#         include_velocity = False
        
#     tain_dataset = SeqDataset(data_folder,"train",include_velocity)
#     train_dataloader = DataLoader(tain_dataset, batch_size=args.batch_size, shuffle=True,num_workers=args.num_workers)
#     test_datatset = SeqDataset(data_folder, "test",include_velocity)
#     test_dataloader = DataLoader(test_datatset, batch_size=args.batch_size, shuffle=False,num_workers=args.num_workers)



#     # get mean and standard deviation
#     train_mean,train_std = tain_dataset.mean,tain_dataset.std
#     max_timestep_len  =  max(args.past_trajectory, args.future_trajectory)
   


#     # Train Predictor
#     if args.predictor=='transformer':
#         # Initialize model - > All parameters are the same as ModelConfig defaults except max_length
#         transformer = AttentionEMT(
#             max_length=max_timestep_len,
#             device=args.device
#         ).to(args.device)

#         transformer.train_model(args,train_dl=train_dataloader ,test_dl=test_dataloader,epochs=int(args.epochs),mean=train_mean,std=train_std)
    
#     if args.predictor=='transformer-gmm':
#         args.checkpoint = f'GMM_transformer_P_{args.past_trajectory}_F_{args.future_trajectory}_W_{args.window_size}.pth'
#         # Initialize model - > All parameters are the same as ModelConfig defaults except max_length
#         gmmTransformer = AttentionGMM(
#             past_trajectory=args.past_trajectory, future_trajectory=args.future_trajectory, device=args.device,normalize=args.normalize,
#         mean=train_mean,std=train_std).to(args.device)

#         gmmTransformer.train(train_dl=train_dataloader ,test_dl=test_dataloader,epochs=int(args.epochs))

        
 
           
#!/usr/bin/env python3
# -*- coding: utf-8 -*-
"""
Created on Sat Sep 28 18:08:42 2024

@author: nadya started it but murad messed it up
"""

import os
import cv2
import sys
import argparse
import numpy as np
import json    
from torch.utils.data import DataLoader
import torch.cuda as cuda

sys.path.append(os.path.abspath(os.path.join(os.path.dirname(__file__), '..')))

from utils import load_meta_data, set_seeds
from utils import generate_prediction_settings
from utils import generate_intention_settings

from evaluation.distance_metrics import calculate_ade, calculate_fde
from dataloaders.seq_loader import SeqDataset
from dataloaders.frame_loader import GNNDataset
from models.rnn import RNNPredictor
from models.gnn import GCNPredictor, GATPredictor
from models.transformer import AttentionEMT
from models.tranformer_GMM import AttentionGMM
import torch
import torch.nn as nn

gnn_predictors = set(["gcn", "gat"])

def create_predictor(past_trajectory, future_trajectory, max_nodes, predictor, device, normalize, checkpoint_file):
    """
    Initializes and returns the appropriate predictor model based on the specified type.
    
    Args:
        past_trajectory (int): Number of past timesteps used for prediction.
        future_trajectory (int): Number of future timesteps to predict.
        max_nodes (int): Maximum number of nodes for GNN-based models.
        predictor (str): The type of predictor to initialize ('gcn', 'gat', 'transformer', etc.).
        device (str): Device on which the model should run ('cuda' or 'cpu').
        normalize (bool): Whether to normalize input features.
        checkpoint_file (str): Path to a checkpoint file if loading a pre-trained model.

    Returns:
        Model instance of the specified predictor type.
    """
    if predictor == "gcn":
        return GCNPredictor(past_trajectory, future_trajectory, max_nodes, device, normalize, checkpoint_file)
    elif predictor == "gat":
        return GATPredictor(past_trajectory, future_trajectory, max_nodes, device, normalize, checkpoint_file) 
    elif predictor == 'transformer':
        return AttentionEMT(past_trajectory, future_trajectory, device, normalize, checkpoint_file)
    elif predictor == 'transformer-gmm':
<<<<<<< HEAD
        return AttentionGMM(past_trajectory, future_trajectory, device, normalize, checkpoint_file)
=======
        return AttentionGMM(past_trajectory=past_trajectory, future_trajectory=future_trajectory, device=device, normalize=normalize, checkpoint_file=checkpoint_file).to(device)
>>>>>>> 6f662cf8
    else:
        return RNNPredictor(past_trajectory, future_trajectory, device, normalize, checkpoint_file)
        

def create_dataset(data_folder, predictor, max_nodes, setting="train"):
    """
    Initializes and returns the appropriate dataset based on the predictor type.
    
    Args:
        data_folder (str): Path to the folder containing dataset files.
        predictor (str): The type of predictor to determine dataset type ('gcn', 'gat', etc.).
        max_nodes (int): Maximum number of nodes for GNN-based datasets.
        setting (str): Dataset mode ('train' or 'test').

    Returns:
        Dataset instance of the appropriate type.
    """
    if predictor in gnn_predictors:
        return GNNDataset(data_folder, max_nodes, setting=setting)
    else:
        return SeqDataset(data_folder, setting=setting)


if __name__ == '__main__':
    p = argparse.ArgumentParser(description='Run predictors')
    p.add_argument('past_trajectory', type=int, help='Past Trajectory')
    p.add_argument('future_trajectory', type=int, help='Prediction Horizon')
<<<<<<< HEAD
    p.add_argument('predictor', type=str, choices=['lstm', 'gcn', 'gat', 'transformer', 'transformer_gmm'], help='Predictor type')
=======
    # p.add_argument('predictor', type=str, choices=['lstm', 'gcn', 'gat', 'transformer', 'transformer_gmm'], help='Predictor type')
>>>>>>> 6f662cf8
    p.add_argument('--window_size', default=1, type=int, help='Sliding window')
    p.add_argument('--max_nodes', type=int, default=40, help='Maximum number of nodes for GNN model')
    p.add_argument('--predictor', type=str, default='transformer-gmm', choices=['lstm', 'gcn', 'gat', 'transformer','transformer-gmm'], help='Predictor type')
    p.add_argument('--setting', type=str, default='train',choices=['train', 'evaluate'], help='Execution mode (train or evaluate)')
    p.add_argument('--checkpoint', type=str, default=None, help='Path to model checkpoint file, required if mode is evaluate')
    p.add_argument('--annotations_path', type=str, help='If annotations are placed in a location different from recommended')
<<<<<<< HEAD
    p.add_argument('--num_workers', type=int, default=8, help='Number of workers for dataloader')
    p.add_argument('--normalize', default=True, type=bool, help='Normalize data, recommended True')
    p.add_argument('--batch_size', type=int, default=128, help='Batch size')
=======
    p.add_argument('--num_workers', type=int, default=16, help='Number of workers for dataloader')
    p.add_argument('--normalize', default=True, type=bool, help='Normalize data, recommended True')
    p.add_argument('--batch_size', type=int, default=64, help='Batch size')
>>>>>>> 6f662cf8
    p.add_argument('--device', type=str, default='cuda', help='Device to run the model',choices=['cuda', 'cpu'])
    p.add_argument('--seed', type=int, default=42, help='Seed for reproducibility -> set zero for random seed generation')

    args = p.parse_args()
    
    set_seeds(int(args.seed))
    
    # Generate setting
    ann_path = "../data/annotations" if not args.annotations_path else args.annotations_path
    prd_ann_path = ann_path + "/prediction_annotations"
    annotations = [prd_ann_path + '/' + f for f in os.listdir(prd_ann_path)]
    splits = load_meta_data(ann_path + "/metadata.txt")
    generating_setting = "frame" if args.predictor in gnn_predictors else "seq"
    data_folder = generate_prediction_settings(args.past_trajectory, 
                                               args.future_trajectory, 
                                               splits, annotations, 
                                               args.window_size, 
                                               generating_setting)
    
    # Create Dataset
<<<<<<< HEAD
    #train_dataset = create_dataset(data_folder, args.predictor, args.max_nodes, setting="train")
    #test_dataset = create_dataset(data_folder, args.predictor, args.max_nodes, setting="test")
    #train_loader = DataLoader(train_dataset, batch_size=args.batch_size, shuffle=True, num_workers=args.num_workers)
    #test_loader = DataLoader(test_dataset, batch_size=args.batch_size, shuffle=False, num_workers=args.num_workers)

    # Train and Evaluate Predictor 
    #predictor = create_predictor(args.past_trajectory, 
    #                             args.future_trajectory, 
    #                             args.max_nodes, 
    #                             args.predictor, 
    #                             args.device,
    #                             args.normalize,
    #                             args.checkpoint)
    #predictor.train(train_loader) 
    #predictor.evaluate(test_loader)
=======
    train_dataset = create_dataset(data_folder, args.predictor, args.max_nodes, setting="train")
    test_dataset = create_dataset(data_folder, args.predictor, args.max_nodes, setting="test")
    train_loader = DataLoader(train_dataset, batch_size=args.batch_size, shuffle=True, num_workers=args.num_workers)
    test_loader = DataLoader(test_dataset, batch_size=args.batch_size, shuffle=False, num_workers=args.num_workers)

    #Train and Evaluate Predictor 
    predictor = create_predictor(args.past_trajectory, 
                                args.future_trajectory, 
                                args.max_nodes, 
                                args.predictor, 
                                args.device,
                                args.normalize,
                                args.checkpoint)
    predictor.train(train_loader) 
    predictor.evaluate(test_loader)
>>>>>>> 6f662cf8
<|MERGE_RESOLUTION|>--- conflicted
+++ resolved
@@ -1,137 +1,9 @@
-#!/usr/bin/env python3
-# -*- coding: utf-8 -*-
-# """
-# Created on Sat Sep 28 18:08:42 2024
-
-# @author: nadya started it but murad messed it up
-# """
-
-# import os
-# import cv2
-# import sys
-# import argparse
-# import numpy as np
-# import json    
-# from torch.utils.data import DataLoader
-# import torch.cuda as cuda
-
-# sys.path.append(os.path.abspath(os.path.join(os.path.dirname(__file__), '..')))
-
-# from utils import load_meta_data, set_seeds
-# from utils import generate_prediction_settings
-# from utils import generate_intention_settings
-
-# from evaluation.distance_metrics import calculate_ade, calculate_fde
-# from dataloaders.seq_loader import SeqDataset
-# # from dataloaders.frame_loader import GNNDataset
-# # from models.rnn import RNNPredictor
-# # from models.gnn import GCNPredictor, GATPredictor
-# # from models.transformer_model import TransformerPredictor
-# from models.transformer import AttentionEMT
-# from models.tranformer_GMM import AttentionGMM
-# import torch
-# import torch.nn as nn
-
-
-# if __name__ == '__main__':
-#     p = argparse.ArgumentParser(description='Run predictors')
-#     p.add_argument('past_trajectory',type=int, help='Past Trajectory')
-#     p.add_argument('future_trajectory',type=int, help='Prediction Horizon')
-#     p.add_argument('epochs', type=str, default=100, help='Num of training epochs')
-#     p.add_argument('--window_size', default=1, type=int, help='Sliding window')
-#     p.add_argument('--predictor', type=str, choices=['lstm', 'gnn', 'transformer','transformer-gmm'], default='transformer-gmm',help='Predictor type')
-#     p.add_argument('--setting', type=str, default='train',choices=['train', 'evaluate'], help='Execution mode (train or evaluate)')
-#     p.add_argument('--checkpoint', type=str, default=None, help='Path to model checkpoint file, required if mode is evaluate')
-#     p.add_argument('--annotations_path', type=str, default="data/annotations", help='If annotations are placed in a location different from recomended')
-#     p.add_argument('--num_workers', type=int, default=16, help='Number of workers for dataloader')
-#     p.add_argument('--normalize', default=True, type=bool, help='Normalize data, recommended True')
-#     p.add_argument('--batch_size', type=int, default=64, help='Batch size')
-#     p.add_argument('--device', type=str, default='cuda', help='device to run the model',choices=['cuda', 'cpu'])
-#     p.add_argument('--seed', type=int, default=42, help='Seed for reproducibility -> set zero for random seed generation')
-
-#     args = p.parse_args()
-   
-
-#     if args.setting == "evaluate" and not args.checkpoint:
-#         print("No checkpoint provided")
-#         exit
-#     elif args.setting == "train" and not args.checkpoint:
-#         args.checkpoint = f'GMM_transformer_P_{args.past_trajectory}_F_{args.future_trajectory}_W_{args.window_size}.pth'
-#         # args.checkpoint = f'transformer_P_{args.past_trajectory}_F_{args.future_trajectory}_W_{args.window_size}.pth'
-#     if args.device == "cuda" and not cuda.is_available():
-#         args.device = "cpu"
-#         print("Could not find GPU. Using CPU instead!")
-
-    
-
-#     # Print all arguments
-#     for arg in vars(args):
-#         if arg == "seed" and int(getattr(args, arg)) == 0:
-#             print(f"{arg:20s}: seed not selected (random selection)")
-#         else:
-#             print(f"{arg:20s}: {getattr(args, arg)}")
-
-
-#     # set seed for deterministic training -> # if seed is zero then don't set seed
-#     if int(args.seed)>0: 
-#         set_seeds(int(args.seed))
-
-    
-#     # Generate setting
-#     ann_path = "../data/annotations" if not args.annotations_path else args.annotations_path
-#     prd_ann_path = ann_path + "/prediction_annotations"
-#     annotations = [prd_ann_path + '/' + f for f in os.listdir(prd_ann_path)]
-#     splits = load_meta_data(ann_path + "/metadata.txt")
-#     data_folder = generate_prediction_settings(args.past_trajectory, args.future_trajectory, splits, annotations, args.window_size)
-    
-#     # Create DataLoaders
-#     # Transformer and GMM models use relative position rather than absolute position 
-#     if args.predictor=='transformer' or args.predictor=='transformer-gmm': 
-#         include_velocity = True
-#     else:
-#         include_velocity = False
-        
-#     tain_dataset = SeqDataset(data_folder,"train",include_velocity)
-#     train_dataloader = DataLoader(tain_dataset, batch_size=args.batch_size, shuffle=True,num_workers=args.num_workers)
-#     test_datatset = SeqDataset(data_folder, "test",include_velocity)
-#     test_dataloader = DataLoader(test_datatset, batch_size=args.batch_size, shuffle=False,num_workers=args.num_workers)
-
-
-
-#     # get mean and standard deviation
-#     train_mean,train_std = tain_dataset.mean,tain_dataset.std
-#     max_timestep_len  =  max(args.past_trajectory, args.future_trajectory)
-   
-
-
-#     # Train Predictor
-#     if args.predictor=='transformer':
-#         # Initialize model - > All parameters are the same as ModelConfig defaults except max_length
-#         transformer = AttentionEMT(
-#             max_length=max_timestep_len,
-#             device=args.device
-#         ).to(args.device)
-
-#         transformer.train_model(args,train_dl=train_dataloader ,test_dl=test_dataloader,epochs=int(args.epochs),mean=train_mean,std=train_std)
-    
-#     if args.predictor=='transformer-gmm':
-#         args.checkpoint = f'GMM_transformer_P_{args.past_trajectory}_F_{args.future_trajectory}_W_{args.window_size}.pth'
-#         # Initialize model - > All parameters are the same as ModelConfig defaults except max_length
-#         gmmTransformer = AttentionGMM(
-#             past_trajectory=args.past_trajectory, future_trajectory=args.future_trajectory, device=args.device,normalize=args.normalize,
-#         mean=train_mean,std=train_std).to(args.device)
-
-#         gmmTransformer.train(train_dl=train_dataloader ,test_dl=test_dataloader,epochs=int(args.epochs))
-
-        
- 
-           
 #!/usr/bin/env python3
 # -*- coding: utf-8 -*-
 """
 Created on Sat Sep 28 18:08:42 2024
 
-@author: nadya started it but murad messed it up
+@author: nadya
 """
 
 import os
@@ -184,11 +56,7 @@
     elif predictor == 'transformer':
         return AttentionEMT(past_trajectory, future_trajectory, device, normalize, checkpoint_file)
     elif predictor == 'transformer-gmm':
-<<<<<<< HEAD
-        return AttentionGMM(past_trajectory, future_trajectory, device, normalize, checkpoint_file)
-=======
-        return AttentionGMM(past_trajectory=past_trajectory, future_trajectory=future_trajectory, device=device, normalize=normalize, checkpoint_file=checkpoint_file).to(device)
->>>>>>> 6f662cf8
+        return AttentionGMM(past_trajectory=past_trajectory, future_trajectory=future_trajectory, device=device, normalize=normalize, checkpoint_file=checkpoint_file)
     else:
         return RNNPredictor(past_trajectory, future_trajectory, device, normalize, checkpoint_file)
         
@@ -216,29 +84,17 @@
     p = argparse.ArgumentParser(description='Run predictors')
     p.add_argument('past_trajectory', type=int, help='Past Trajectory')
     p.add_argument('future_trajectory', type=int, help='Prediction Horizon')
-<<<<<<< HEAD
     p.add_argument('predictor', type=str, choices=['lstm', 'gcn', 'gat', 'transformer', 'transformer_gmm'], help='Predictor type')
-=======
-    # p.add_argument('predictor', type=str, choices=['lstm', 'gcn', 'gat', 'transformer', 'transformer_gmm'], help='Predictor type')
->>>>>>> 6f662cf8
     p.add_argument('--window_size', default=1, type=int, help='Sliding window')
     p.add_argument('--max_nodes', type=int, default=40, help='Maximum number of nodes for GNN model')
     p.add_argument('--predictor', type=str, default='transformer-gmm', choices=['lstm', 'gcn', 'gat', 'transformer','transformer-gmm'], help='Predictor type')
     p.add_argument('--setting', type=str, default='train',choices=['train', 'evaluate'], help='Execution mode (train or evaluate)')
     p.add_argument('--checkpoint', type=str, default=None, help='Path to model checkpoint file, required if mode is evaluate')
     p.add_argument('--annotations_path', type=str, help='If annotations are placed in a location different from recommended')
-<<<<<<< HEAD
+
     p.add_argument('--num_workers', type=int, default=8, help='Number of workers for dataloader')
     p.add_argument('--normalize', default=True, type=bool, help='Normalize data, recommended True')
     p.add_argument('--batch_size', type=int, default=128, help='Batch size')
-=======
-    p.add_argument('--num_workers', type=int, default=16, help='Number of workers for dataloader')
-    p.add_argument('--normalize', default=True, type=bool, help='Normalize data, recommended True')
-    p.add_argument('--batch_size', type=int, default=64, help='Batch size')
->>>>>>> 6f662cf8
-    p.add_argument('--device', type=str, default='cuda', help='Device to run the model',choices=['cuda', 'cpu'])
-    p.add_argument('--seed', type=int, default=42, help='Seed for reproducibility -> set zero for random seed generation')
-
     args = p.parse_args()
     
     set_seeds(int(args.seed))
@@ -256,23 +112,6 @@
                                                generating_setting)
     
     # Create Dataset
-<<<<<<< HEAD
-    #train_dataset = create_dataset(data_folder, args.predictor, args.max_nodes, setting="train")
-    #test_dataset = create_dataset(data_folder, args.predictor, args.max_nodes, setting="test")
-    #train_loader = DataLoader(train_dataset, batch_size=args.batch_size, shuffle=True, num_workers=args.num_workers)
-    #test_loader = DataLoader(test_dataset, batch_size=args.batch_size, shuffle=False, num_workers=args.num_workers)
-
-    # Train and Evaluate Predictor 
-    #predictor = create_predictor(args.past_trajectory, 
-    #                             args.future_trajectory, 
-    #                             args.max_nodes, 
-    #                             args.predictor, 
-    #                             args.device,
-    #                             args.normalize,
-    #                             args.checkpoint)
-    #predictor.train(train_loader) 
-    #predictor.evaluate(test_loader)
-=======
     train_dataset = create_dataset(data_folder, args.predictor, args.max_nodes, setting="train")
     test_dataset = create_dataset(data_folder, args.predictor, args.max_nodes, setting="test")
     train_loader = DataLoader(train_dataset, batch_size=args.batch_size, shuffle=True, num_workers=args.num_workers)
@@ -287,5 +126,4 @@
                                 args.normalize,
                                 args.checkpoint)
     predictor.train(train_loader) 
-    predictor.evaluate(test_loader)
->>>>>>> 6f662cf8
+    predictor.evaluate(test_loader)