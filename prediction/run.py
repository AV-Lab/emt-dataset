#!/usr/bin/env python3
# -*- coding: utf-8 -*-
"""
Created on Sat Sep 28 18:08:42 2024

@author: nadya started it but murad messed it up
"""

import os
import cv2
import sys
import argparse
import numpy as np
import json    
from torch.utils.data import DataLoader
import torch.cuda as cuda

sys.path.append(os.path.abspath(os.path.join(os.path.dirname(__file__), '..')))

from utils import load_meta_data, set_seeds
from utils import generate_prediction_settings
from utils import generate_intention_settings

from evaluation.distance_metrics import calculate_ade, calculate_fde
from dataloaders.seq_loader import SeqDataset
from dataloaders.frame_loader import GNNDataset
from models.rnn import RNNPredictor
<<<<<<< HEAD
from models.gnn import GCNPredictor, GATPredictor
from models.transformer_model import TransformerPredictor
=======
from models.transformer import Attention_EMT,AttentionEMT
from models.tranformer_GMM import AttentionGMM
>>>>>>> 4af57af9
import torch
import torch.nn as nn

gnn_predictors = set(["gcn", "gat"])

def create_predictor(past_trajectory, future_trajectory, max_nodes, predictor, device, normalize, checkpoint_file):
    if predictor == "gcn":
        return GCNPredictor(past_trajectory, future_trajectory, max_nodes, device, normalize, checkpoint_file)
    elif predictor == "gat":
        return GATPredictor(past_trajectory, future_trajectory, max_nodes, device, normalize, checkpoint_file) 
    elif predictor == "transformer":
        return TransformerPredictor(past_trajectory, future_trajectory, device, normalize, checkpoint_file)
    else:
        return RNNPredictor(past_trajectory, future_trajectory, device, normalize, checkpoint_file)
        

def create_dataset(data_folder, predictor, max_nodes, setting="train"):
    if predictor in gnn_predictors:
        return GNNDataset(data_folder, max_nodes, setting = setting)
    else:
        return SeqDataset(data_folder, setting = setting)


<<<<<<< HEAD
=======
def set_seeds(seed=42):
    torch.manual_seed(seed)
    torch.cuda.manual_seed_all(seed)
    np.random.seed(seed)
    random.seed(seed)
    torch.backends.cudnn.deterministic = True
    # print(f"Setting seeds: {seed}")
>>>>>>> 4af57af9

if __name__ == '__main__':
    p = argparse.ArgumentParser(description='Run predictors')
    p.add_argument('past_trajectory', type=int, help='Past Trajectory')
    p.add_argument('future_trajectory', type=int, help='Prediction Horizon')
    p.add_argument('predictor', type=str, choices=['lstm', 'gcn', 'gat', 'transformer', 'transformer_gmm'], help='Predictor type')
    p.add_argument('setting', type=str, choices=['train', 'evaluate'], help='Execution mode (train or evaluate)')
    p.add_argument('--window_size', default=1, type=int, help='Sliding window')
<<<<<<< HEAD
    p.add_argument('--max_nodes', type=int, default=40, help='Maximum number of nodes for GNN model')
=======
    p.add_argument('--predictor', type=str, choices=['lstm', 'gnn', 'transformer','transformer-gmm'], default='transformer-gmm',help='Predictor type')
    p.add_argument('--setting', type=str, default='train',choices=['train', 'evaluate'], help='Execution mode (train or evaluate)')
>>>>>>> 4af57af9
    p.add_argument('--checkpoint', type=str, default=None, help='Path to model checkpoint file, required if mode is evaluate')
    p.add_argument('--annotations_path', type=str, help='If annotations are placed in a location different from recomended')
    p.add_argument('--num_workers', type=int, default=8, help='Number of workers for dataloader')
    p.add_argument('--normalize', default=True, type=bool, help='Normalize data, recomended True')
    p.add_argument('--batch_size', type=int, default=128, help='Batch size')
    p.add_argument('--device', type=str, default='cuda', help='device to run the model',choices=['cuda', 'cpu'])
    p.add_argument('--seed', type=int, default=42, help='Seed for reproducibility -> set zero for random seed generation')

    args = p.parse_args()

<<<<<<< HEAD
=======
    if args.setting == "evaluate" and not args.checkpoint:
        print("No checkpoint provided")
        exit
    elif args.setting == "train" and not args.checkpoint:
        args.checkpoint = f'GMM_transformer_P_{args.past_trajectory}_F_{args.future_trajectory}_W_{args.window_size}.pth'
        # args.checkpoint = f'transformer_P_{args.past_trajectory}_F_{args.future_trajectory}_W_{args.window_size}.pth'
    if args.device == "cuda" and not cuda.is_available():
        args.device = "cpu"
        print("Could not find GPU. Using CPU instead!")

    

    # Print all arguments
    for arg in vars(args):
        if arg == "seed" and int(getattr(args, arg)) == 0:
            print(f"{arg:20s}: seed not selected (random selection)")
        else:
            print(f"{arg:20s}: {getattr(args, arg)}")


    # set seed for deterministic training -> # if seed is zero then don't set seed
    if int(args.seed)>0: 
        set_seeds(int(args.seed))
>>>>>>> 4af57af9

    
    # Generate setting
    ann_path = "../data/annotations" if not args.annotations_path else args.annotations_path
    prd_ann_path = ann_path + "/prediction_annotations"
    annotations = [prd_ann_path + '/' + f for f in os.listdir(prd_ann_path)]
    splits = load_meta_data(ann_path + "/metadata.txt")
<<<<<<< HEAD
    generating_setting = "frame" if args.predictor in gnn_predictors else "seq"
    data_folder = generate_prediction_settings(args.past_trajectory, 
                                               args.future_trajectory, 
                                               splits, annotations, 
                                               args.window_size, 
                                               generating_setting)
=======
    data_folder = generate_prediction_settings(args.past_trajectory, args.future_trajectory, splits, annotations, args.window_size)
    
    # Create DataLoaders
    # Transformer and GMM models use relative position rather than absolute position 
    if args.predictor=='transformer' or args.predictor=='transformer-gmm': 
        include_velocity = True
    else:
        include_velocity = False
        
    tain_dataset = SeqDataset(data_folder,"train",include_velocity)
    train_dataloader = DataLoader(tain_dataset, batch_size=args.batch_size, shuffle=True,num_workers=args.num_workers)
    test_datatset = SeqDataset(data_folder, "test",include_velocity)
    test_dataloader = DataLoader(test_datatset, batch_size=args.batch_size, shuffle=False,num_workers=args.num_workers)



    # get mean and standard deviation
    train_mean,train_std = tain_dataset.mean,tain_dataset.std
    max_timestep_len  =  max(args.past_trajectory, args.future_trajectory)
   


    # Train Predictor
    if args.predictor=='transformer':
        # Initialize model - > All parameters are the same as ModelConfig defaults except max_length
        transformer = AttentionEMT(
            max_length=max_timestep_len,
            device=args.device
        ).to(args.device)

        transformer.train_model(args,train_dl=train_dataloader ,test_dl=test_dataloader,epochs=int(args.epochs),mean=train_mean,std=train_std)
    
    if args.predictor=='transformer-gmm':
        args.checkpoint = f'GMM_transformer_P_{args.past_trajectory}_F_{args.future_trajectory}_W_{args.window_size}.pth'
        # Initialize model - > All parameters are the same as ModelConfig defaults except max_length
        gmmTransformer = AttentionGMM(
            max_length=max_timestep_len,
            device=args.device
        ).to(args.device)

        gmmTransformer.train_model(args,train_dl=train_dataloader ,test_dl=test_dataloader,epochs=int(args.epochs),mean=train_mean,std=train_std)

        
 
    
    # # Train Predictor 
    # predictor = RNNPredictor(args.past_trajectory, args.future_trajectory)
    # predictor.train(train_loader)
    # predictor.evaluate(test_loader)
    
>>>>>>> 4af57af9
    
    # Create Dataset
    train_dataset = create_dataset(data_folder, args.predictor, args.max_nodes, setting="train")
    test_dataset = create_dataset(data_folder, args.predictor, args.max_nodes, setting="test")
    train_loader = DataLoader(train_dataset, batch_size=args.batch_size, shuffle=True, num_workers=args.num_workers)
    test_loader = DataLoader(test_dataset, batch_size=args.batch_size, shuffle=False, num_workers=args.num_workers)

    # Train and Evaluate Predictor 
    predictor = create_predictor(args.past_trajectory, 
                                 args.future_trajectory, 
                                 args.max_nodes, 
                                 args.predictor, 
                                 args.device,
                                 args.normalize,
                                 args.checkpoint)
    predictor.train(train_loader) 
    predictor.evaluate(test_loader)<|MERGE_RESOLUTION|>--- conflicted
+++ resolved
@@ -25,46 +25,61 @@
 from dataloaders.seq_loader import SeqDataset
 from dataloaders.frame_loader import GNNDataset
 from models.rnn import RNNPredictor
-<<<<<<< HEAD
 from models.gnn import GCNPredictor, GATPredictor
 from models.transformer_model import TransformerPredictor
-=======
-from models.transformer import Attention_EMT,AttentionEMT
+from models.transformer import AttentionEMT
 from models.tranformer_GMM import AttentionGMM
->>>>>>> 4af57af9
 import torch
 import torch.nn as nn
 
 gnn_predictors = set(["gcn", "gat"])
 
 def create_predictor(past_trajectory, future_trajectory, max_nodes, predictor, device, normalize, checkpoint_file):
+    """
+    Initializes and returns the appropriate predictor model based on the specified type.
+    
+    Args:
+        past_trajectory (int): Number of past timesteps used for prediction.
+        future_trajectory (int): Number of future timesteps to predict.
+        max_nodes (int): Maximum number of nodes for GNN-based models.
+        predictor (str): The type of predictor to initialize ('gcn', 'gat', 'transformer', etc.).
+        device (str): Device on which the model should run ('cuda' or 'cpu').
+        normalize (bool): Whether to normalize input features.
+        checkpoint_file (str): Path to a checkpoint file if loading a pre-trained model.
+
+    Returns:
+        Model instance of the specified predictor type.
+    """
     if predictor == "gcn":
         return GCNPredictor(past_trajectory, future_trajectory, max_nodes, device, normalize, checkpoint_file)
     elif predictor == "gat":
         return GATPredictor(past_trajectory, future_trajectory, max_nodes, device, normalize, checkpoint_file) 
-    elif predictor == "transformer":
-        return TransformerPredictor(past_trajectory, future_trajectory, device, normalize, checkpoint_file)
+    elif predictor == 'transformer':
+        return AttentionEMT(past_trajectory, future_trajectory, device, normalize, checkpoint_file)
+    elif predictor == 'transformer-gmm':
+        return AttentionGMM(past_trajectory, future_trajectory, device, normalize, checkpoint_file)
     else:
         return RNNPredictor(past_trajectory, future_trajectory, device, normalize, checkpoint_file)
         
 
 def create_dataset(data_folder, predictor, max_nodes, setting="train"):
+    """
+    Initializes and returns the appropriate dataset based on the predictor type.
+    
+    Args:
+        data_folder (str): Path to the folder containing dataset files.
+        predictor (str): The type of predictor to determine dataset type ('gcn', 'gat', etc.).
+        max_nodes (int): Maximum number of nodes for GNN-based datasets.
+        setting (str): Dataset mode ('train' or 'test').
+
+    Returns:
+        Dataset instance of the appropriate type.
+    """
     if predictor in gnn_predictors:
-        return GNNDataset(data_folder, max_nodes, setting = setting)
+        return GNNDataset(data_folder, max_nodes, setting=setting)
     else:
-        return SeqDataset(data_folder, setting = setting)
+        return SeqDataset(data_folder, setting=setting)
 
-
-<<<<<<< HEAD
-=======
-def set_seeds(seed=42):
-    torch.manual_seed(seed)
-    torch.cuda.manual_seed_all(seed)
-    np.random.seed(seed)
-    random.seed(seed)
-    torch.backends.cudnn.deterministic = True
-    # print(f"Setting seeds: {seed}")
->>>>>>> 4af57af9
 
 if __name__ == '__main__':
     p = argparse.ArgumentParser(description='Run predictors')
@@ -73,114 +88,32 @@
     p.add_argument('predictor', type=str, choices=['lstm', 'gcn', 'gat', 'transformer', 'transformer_gmm'], help='Predictor type')
     p.add_argument('setting', type=str, choices=['train', 'evaluate'], help='Execution mode (train or evaluate)')
     p.add_argument('--window_size', default=1, type=int, help='Sliding window')
-<<<<<<< HEAD
     p.add_argument('--max_nodes', type=int, default=40, help='Maximum number of nodes for GNN model')
-=======
-    p.add_argument('--predictor', type=str, choices=['lstm', 'gnn', 'transformer','transformer-gmm'], default='transformer-gmm',help='Predictor type')
+    p.add_argument('--predictor', type=str, default='transformer-gmm', choices=['lstm', 'gcn', 'gat', 'transformer','transformer-gmm'], help='Predictor type')
     p.add_argument('--setting', type=str, default='train',choices=['train', 'evaluate'], help='Execution mode (train or evaluate)')
->>>>>>> 4af57af9
     p.add_argument('--checkpoint', type=str, default=None, help='Path to model checkpoint file, required if mode is evaluate')
-    p.add_argument('--annotations_path', type=str, help='If annotations are placed in a location different from recomended')
+    p.add_argument('--annotations_path', type=str, help='If annotations are placed in a location different from recommended')
     p.add_argument('--num_workers', type=int, default=8, help='Number of workers for dataloader')
-    p.add_argument('--normalize', default=True, type=bool, help='Normalize data, recomended True')
+    p.add_argument('--normalize', default=True, type=bool, help='Normalize data, recommended True')
     p.add_argument('--batch_size', type=int, default=128, help='Batch size')
-    p.add_argument('--device', type=str, default='cuda', help='device to run the model',choices=['cuda', 'cpu'])
+    p.add_argument('--device', type=str, default='cuda', help='Device to run the model',choices=['cuda', 'cpu'])
     p.add_argument('--seed', type=int, default=42, help='Seed for reproducibility -> set zero for random seed generation')
 
     args = p.parse_args()
-
-<<<<<<< HEAD
-=======
-    if args.setting == "evaluate" and not args.checkpoint:
-        print("No checkpoint provided")
-        exit
-    elif args.setting == "train" and not args.checkpoint:
-        args.checkpoint = f'GMM_transformer_P_{args.past_trajectory}_F_{args.future_trajectory}_W_{args.window_size}.pth'
-        # args.checkpoint = f'transformer_P_{args.past_trajectory}_F_{args.future_trajectory}_W_{args.window_size}.pth'
-    if args.device == "cuda" and not cuda.is_available():
-        args.device = "cpu"
-        print("Could not find GPU. Using CPU instead!")
-
     
-
-    # Print all arguments
-    for arg in vars(args):
-        if arg == "seed" and int(getattr(args, arg)) == 0:
-            print(f"{arg:20s}: seed not selected (random selection)")
-        else:
-            print(f"{arg:20s}: {getattr(args, arg)}")
-
-
-    # set seed for deterministic training -> # if seed is zero then don't set seed
-    if int(args.seed)>0: 
-        set_seeds(int(args.seed))
->>>>>>> 4af57af9
-
+    set_seeds(int(args.seed))
     
     # Generate setting
     ann_path = "../data/annotations" if not args.annotations_path else args.annotations_path
     prd_ann_path = ann_path + "/prediction_annotations"
     annotations = [prd_ann_path + '/' + f for f in os.listdir(prd_ann_path)]
     splits = load_meta_data(ann_path + "/metadata.txt")
-<<<<<<< HEAD
     generating_setting = "frame" if args.predictor in gnn_predictors else "seq"
     data_folder = generate_prediction_settings(args.past_trajectory, 
                                                args.future_trajectory, 
                                                splits, annotations, 
                                                args.window_size, 
                                                generating_setting)
-=======
-    data_folder = generate_prediction_settings(args.past_trajectory, args.future_trajectory, splits, annotations, args.window_size)
-    
-    # Create DataLoaders
-    # Transformer and GMM models use relative position rather than absolute position 
-    if args.predictor=='transformer' or args.predictor=='transformer-gmm': 
-        include_velocity = True
-    else:
-        include_velocity = False
-        
-    tain_dataset = SeqDataset(data_folder,"train",include_velocity)
-    train_dataloader = DataLoader(tain_dataset, batch_size=args.batch_size, shuffle=True,num_workers=args.num_workers)
-    test_datatset = SeqDataset(data_folder, "test",include_velocity)
-    test_dataloader = DataLoader(test_datatset, batch_size=args.batch_size, shuffle=False,num_workers=args.num_workers)
-
-
-
-    # get mean and standard deviation
-    train_mean,train_std = tain_dataset.mean,tain_dataset.std
-    max_timestep_len  =  max(args.past_trajectory, args.future_trajectory)
-   
-
-
-    # Train Predictor
-    if args.predictor=='transformer':
-        # Initialize model - > All parameters are the same as ModelConfig defaults except max_length
-        transformer = AttentionEMT(
-            max_length=max_timestep_len,
-            device=args.device
-        ).to(args.device)
-
-        transformer.train_model(args,train_dl=train_dataloader ,test_dl=test_dataloader,epochs=int(args.epochs),mean=train_mean,std=train_std)
-    
-    if args.predictor=='transformer-gmm':
-        args.checkpoint = f'GMM_transformer_P_{args.past_trajectory}_F_{args.future_trajectory}_W_{args.window_size}.pth'
-        # Initialize model - > All parameters are the same as ModelConfig defaults except max_length
-        gmmTransformer = AttentionGMM(
-            max_length=max_timestep_len,
-            device=args.device
-        ).to(args.device)
-
-        gmmTransformer.train_model(args,train_dl=train_dataloader ,test_dl=test_dataloader,epochs=int(args.epochs),mean=train_mean,std=train_std)
-
-        
- 
-    
-    # # Train Predictor 
-    # predictor = RNNPredictor(args.past_trajectory, args.future_trajectory)
-    # predictor.train(train_loader)
-    # predictor.evaluate(test_loader)
-    
->>>>>>> 4af57af9
     
     # Create Dataset
     train_dataset = create_dataset(data_folder, args.predictor, args.max_nodes, setting="train")
