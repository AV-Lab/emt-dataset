--- conflicted
+++ resolved
@@ -61,11 +61,7 @@
     elif predictor == "gat_lstm":
         return GATLSTMPredictor(past_trajectory, future_trajectory, device, max_nodes, normalize, checkpoint_file) 
     elif predictor == 'transformer':
-<<<<<<< HEAD
         return AttentionEMT(past_trajectory, future_trajectory, device, normalize,  checkpoint_file)
-=======
-        return AttentionEMT(past_trajectory=past_trajectory, future_trajectory=future_trajectory, device=device, normalize=normalize, checkpoint_file=checkpoint_file)
->>>>>>> 72fe3ae5
     elif predictor == 'transformer-gmm':
         return AttentionGMM(past_trajectory=past_trajectory, future_trajectory=future_trajectory, device=device, normalize=normalize, checkpoint_file=checkpoint_file)
     else:
@@ -102,13 +98,8 @@
     p.add_argument('--checkpoint', type=str, default=None, help='Path to model checkpoint file, required if mode is evaluate')
     p.add_argument('--annotations_path', type=str, help='If annotations are placed in a location different from recommended')
     p.add_argument('--num_workers', type=int, default=8, help='Number of workers for dataloader')
-<<<<<<< HEAD
     p.add_argument('--normalize', default=False, type=bool, help='Normalize data, recommended True')
-    p.add_argument('--batch_size', type=int, default=32, help='Batch size')
-=======
-    p.add_argument('--normalize', default=True, type=bool, help='Normalize data, recommended True')
     p.add_argument('--batch_size', type=int, default=64, help='Batch size')
->>>>>>> 72fe3ae5
     p.add_argument('--device', type=str, default='cuda:0', help='Device to run the model',choices=['cuda', 'cpu'])
     p.add_argument('--seed', type=int, default=42, help='Seed for reproducibility -> set zero for random seed generation')
 
@@ -142,9 +133,6 @@
                                  args.device,
                                  args.normalize,
                                  args.checkpoint)
-<<<<<<< HEAD
+
     predictor.train(train_loader, saving_checkpoint_path="checkpoints") 
-=======
-    predictor.train(train_loader,test_loader) 
->>>>>>> 72fe3ae5
     predictor.evaluate(test_loader)