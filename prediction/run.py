--- conflicted
+++ resolved
@@ -16,7 +16,8 @@
 import torch.cuda as cuda
 
 sys.path.append(os.path.abspath(os.path.join(os.path.dirname(__file__), '..')))
-from utils import load_meta_data
+
+from utils import load_meta_data, set_seeds
 from utils import generate_prediction_settings
 from utils import generate_intention_settings
 
@@ -24,18 +25,22 @@
 from dataloaders.seq_loader import SeqDataset
 from dataloaders.frame_loader import GNNDataset
 from models.rnn import RNNPredictor
-<<<<<<< HEAD
 from models.gnn import GCNPredictor, GATPredictor
+from models.transformer_model import TransformerPredictor
+import torch
+import torch.nn as nn
 
 gnn_predictors = set(["gcn", "gat"])
 
-def create_predictor(past_trajectory, future_trajectory, max_nodes, predictor):
+def create_predictor(past_trajectory, future_trajectory, max_nodes, predictor, device, normalize, checkpoint_file):
     if predictor == "gcn":
-        return GCNPredictor(past_trajectory, future_trajectory, max_nodes)
+        return GCNPredictor(past_trajectory, future_trajectory, max_nodes, device, normalize, checkpoint_file)
     elif predictor == "gat":
-        return GATPredictor(past_trajectory, future_trajectory, max_nodes) 
+        return GATPredictor(past_trajectory, future_trajectory, max_nodes, device, normalize, checkpoint_file) 
+    elif predictor == "transformer":
+        return TransformerPredictor(past_trajectory, future_trajectory, device, normalize, checkpoint_file)
     else:
-        return RNNPredictor(past_trajectory, future_trajectory)
+        return RNNPredictor(past_trajectory, future_trajectory, device, normalize, checkpoint_file)
         
 
 def create_dataset(data_folder, predictor, max_nodes, setting="train"):
@@ -54,65 +59,15 @@
     p.add_argument('setting', type=str, choices=['train', 'evaluate'], help='Execution mode (train or evaluate)')
     p.add_argument('--window_size', default=1, type=int, help='Sliding window')
     p.add_argument('--max_nodes', type=int, default=40, help='Maximum number of nodes for GNN model')
-=======
-from models.transformer_model import Attention_EMT,AttentionEMT
-import torch
-import torch.nn as nn
-
-from train import train_attn,ScheduledOptim
-import numpy as np
-import random
-
-def set_seeds(seed=42):
-    torch.manual_seed(seed)
-    torch.cuda.manual_seed_all(seed)
-    np.random.seed(seed)
-    random.seed(seed)
-    torch.backends.cudnn.deterministic = True
-    print(f"Setting seeds: {seed}")
-
-if __name__ == '__main__':
-    p = argparse.ArgumentParser(description='Run predictors')
-    p.add_argument('past_trajectory',type=int, help='Past Trajectory')
-    p.add_argument('future_trajectory',type=int, help='Prediction Horizon')
-    p.add_argument('epochs', type=str, default=50, help='Num of training epochs')
-    p.add_argument('--window_size', default=1, type=int, help='Sliding window')
-    p.add_argument('--predictor', type=str, choices=['lstm', 'gnn', 'transformer'], default='transformer',help='Predictor type')
-    p.add_argument('--setting', type=str, default='train',choices=['train', 'evaluate'], help='Execution mode (train or evaluate)')
->>>>>>> 851111cd
     p.add_argument('--checkpoint', type=str, default=None, help='Path to model checkpoint file, required if mode is evaluate')
-    p.add_argument('--annotations_path', type=str, default="data/annotations", help='If annotations are placed in a location different from recomended')
+    p.add_argument('--annotations_path', type=str, help='If annotations are placed in a location different from recomended')
     p.add_argument('--num_workers', type=int, default=8, help='Number of workers for dataloader')
-    p.add_argument('--batch_size', type=int, default=32, help='Batch size')
+    p.add_argument('--normalize', default=True, type=bool, help='Normalize data, recomended True')
+    p.add_argument('--batch_size', type=int, default=128, help='Batch size')
     p.add_argument('--device', type=str, default='cuda', help='device to run the model',choices=['cuda', 'cpu'])
 
     args = p.parse_args()
-   
 
-    if args.setting == "evaluate" and not args.checkpoint:
-        print("No checkpoint provided")
-        exit
-    elif args.setting == "train" and not args.checkpoint:
-        args.checkpoint = f'transformer_P_{args.past_trajectory}_F_{args.future_trajectory}_W_{args.window_size}.pth'
-    if args.device == "cuda" and not cuda.is_available():
-        args.device = "cpu"
-        print("Could not find GPU. Using CPU instead!")
-
-    
-
-    # Print all arguments
-    print("\nRunning with the following parameters:")
-    for arg in vars(args):
-        print(f"{arg:20s}: {getattr(args, arg)}")    
-    
-    set_seeds(seed = 42)
-    # Print PyTorch seed (PyTorch does not have a direct getter, so we set & get manually)
-    torch_seed = torch.initial_seed()
-    print(f"PyTorch Seed: {torch_seed}")
-
-    # Print NumPy seed (NumPy does not provide a direct getter, so we generate a random number)
-    np_random_state = np.random.get_state()
-    print(f"NumPy Seed: {np_random_state[1][0]}")
 
     # Generate setting
     ann_path = "../data/annotations" if not args.annotations_path else args.annotations_path
@@ -126,141 +81,19 @@
                                                args.window_size, 
                                                generating_setting)
     
-    # Create DataLoaders
-<<<<<<< HEAD
+    # Create Dataset
     train_dataset = create_dataset(data_folder, args.predictor, args.max_nodes, setting="train")
     test_dataset = create_dataset(data_folder, args.predictor, args.max_nodes, setting="test")
-    train_loader = DataLoader(train_dataset, batch_size=2, shuffle=False)
-    test_loader = DataLoader(test_dataset, batch_size=128, shuffle=False)
+    train_loader = DataLoader(train_dataset, batch_size=args.batch_size, shuffle=True, num_workers=args.num_workers)
+    test_loader = DataLoader(test_dataset, batch_size=args.batch_size, shuffle=False, num_workers=args.num_workers)
 
-    # Train Predictor 
-    predictor = create_predictor(args.past_trajectory, args.future_trajectory, args.max_nodes, args.predictor)
-    predictor.train(train_loader)
-    predictor.evaluate(test_loader)
-=======
-    # Transformer and GMM models use relative position rather than absolute position 
-    if args.predictor=='transformer' or args.predictor=='gmm': 
-        include_velocity = True
-    else:
-        include_velocity = False
-        
-    tain_dataset = SeqDataset(data_folder,"train",include_velocity)
-    train_dataloader = DataLoader(tain_dataset, batch_size=args.batch_size, shuffle=True,num_workers=args.num_workers)
-    test_datatset = SeqDataset(data_folder, "test",include_velocity)
-    test_dataloader = DataLoader(test_datatset, batch_size=args.batch_size, shuffle=False,num_workers=args.num_workers)
-
-
-    # get mean and standard deviation
-    train_mean,train_std = tain_dataset.mean,tain_dataset.std
-   
-
-
-    # Train Predictor
-    if args.predictor=='transformer':
-        max_timestep_len  =  max(args.past_trajectory, args.future_trajectory)
-        # Initialize model
-        # set_seeds(42)  # Reset seeds
-        # All parameters are the same as ModelConfig defaults except max_length
-        transformer = AttentionEMT(
-            max_length=max_timestep_len,
-            device=args.device
-        ).to(args.device)
-
-        # # Initialize weights
-        # for p in transformer.parameters():
-        #     if p.dim() > 1:
-        #         nn.init.xavier_uniform_(p)
-        # # # Initialize weights
-        # # for p in transformer.parameters():
-        # #     if p.dim() > 1:
-        # #         nn.init.xavier_uniform_(p)
-
-        # Initialize weights
-        for p in transformer.parameters():
-            if p.dim() > 1:
-                nn.init.xavier_uniform_(p)
-        models, historys = transformer.train_model(args=args,train_dl=train_dataloader,test_dl=test_dataloader,epochs=1,mean=train_mean,std=train_std,verbose=True)
-        
-        # # Initialize model
-        set_seeds(42)  # Reset seeds
-        transformer_model = Attention_EMT(
-            in_features = 2,
-            out_features = 2,
-            num_heads = 2,
-            num_encoder_layers = 3,
-            num_decoder_layers = 3,
-            embedding_size = 128,
-            dropout = 0.2,
-            max_length = max_timestep_len,
-            batch_first=True,
-            actn="gelu",
-            device = args.device
-        ).to(args.device)  # Move model to device
-        
-        # Initialize weights
-        for p in transformer_model.parameters():
-            if p.dim() > 1:
-                nn.init.xavier_uniform_(p)
-        
-        # Setup optimizer parameters
-        args.lr_mul = 0.1
-        args.d_model = 128  # Should match embedding_size
-        args.n_warmup_steps = 3500
-        
-        # Define the optimizer
-        optimizer = ScheduledOptim(
-            torch.optim.Adam(transformer_model.parameters(), betas=(0.9, 0.98), eps=1e-09),
-            args.lr_mul, 
-            args.d_model, 
-            args.n_warmup_steps
-        )
-
-        # Train model
-        trained_model, history = train_attn(
-            args=args,
-            train_dl=train_dataloader,
-            test_dl=test_dataloader,
-            model=transformer_model,  # Pass the model
-            optim=optimizer,         # Pass the optimizer
-            mean=train_mean,
-            std=train_std,
-            epochs=int(args.epochs) if hasattr(args, 'epochs') else 2  # Add epochs parameter
-        )
-
-        # # Save model
-        # # First move model to CPU
-        # model_cpu = trained_model.to('cpu')
-
-        # # Create model state dictionary excluding device info
-        # model_state = {
-        #     'model_state_dict': model_cpu.state_dict(),
-        #     # 'optimizer_state_dict': optimizer.state_dict(),
-        #     'training_history': history,
-        #     'train_mean': train_mean,
-        #     'train_std': train_std,
-        #     'model_config': {
-        #         'in_features': 2,
-        #         'out_features': 2,
-        #         'num_heads': 2,
-        #         'num_encoder_layers': 3,
-        #         'num_decoder_layers': 3,
-        #         'embedding_size': 128,
-        #         'dropout': 0.1,
-        #         'max_length': max_timestep_len,
-        #         'batch_first': True,
-        #         'actn': "gelu"
-        #     }
-        # }
-
-        # # Save the model
-        # torch.save(model_state,'prediction/pre_trained/' +str(args.batch_size) + '_'+ args.checkpoint)
-
-    
-    # # Train Predictor 
-    # predictor = RNNPredictor(args.past_trajectory, args.future_trajectory)
-    # predictor.train(train_loader)
-    # predictor.evaluate(test_loader)
-    
-    
-    # Evaluate
->>>>>>> 851111cd
+    # Train and Evaluate Predictor 
+    predictor = create_predictor(args.past_trajectory, 
+                                 args.future_trajectory, 
+                                 args.max_nodes, 
+                                 args.predictor, 
+                                 args.device,
+                                 args.normalize,
+                                 args.checkpoint)
+    predictor.train(train_loader) 
+    predictor.evaluate(test_loader)