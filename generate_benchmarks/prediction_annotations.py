#!/usr/bin/env python3
# -*- coding: utf-8 -*-
"""
Created on Tue Jan 14 13:14:49 2025

@author: murdism
"""


import json
import os

#sys.path.append(os.path.abspath(os.path.join(os.path.dirname(__file__), '..')))
ignore_objects = set(["Vehicle_traffic_light", "Other_traffic_light", "AV"])

def read_json(filename):
    with open(filename,'r') as json_file:
        data = json.load(json_file)
        return data

def save_labels_to_txt(labels, folder_path, file_name):
    os.makedirs(folder_path, exist_ok=True)
    file_path = os.path.join(folder_path, f"{file_name}.json")
    
    with open(file_path, "w") as file:
        json.dump(labels, file)
    print(f"Saved: {file_path}")

        
        
def generate_prediction_annotations(raw_annotations, prediction_annotations_path):
    last_id = 1
    total_seq = 0
    for ann in raw_annotations:
        files = sorted(os.listdir(ann))
        prediction_labels = {} 
        
        for file in files: 
            file_path = os.path.join(ann, file)
            if os.path.isfile(file_path) and file.endswith(".json"):
                data = read_json(file_path)
                frame_id = file.split('.')[0]
                
                for instance in data[0]['instances']: 
                    
                    values = instance['classValues']
                    agent = values[0]['value']
                    location = values[1]['value']
                    action = values[2]['value']
                    
                    if agent =="Unknown" or  agent in ignore_objects: continue
                    if agent=="Emergency vehicle": agent = "Emergency_vehicle"
                    if agent != "Pedestrian" and action == "Stopped" and "parking" in location: continue
                     
                    # Extract and remap trackId
                    track_id = instance["trackId"]
                    if (track_id, agent) not in prediction_labels:
                        prediction_labels[(track_id, agent)] = {'object_id':last_id, 'class':agent, 'frames':[], 'bbox':[], 'intention':[]}
                        last_id += 1
                        
                    
                    # Extract bounding box points
                    points = instance["contour"]["points"]
                    bbox_left = min(point["x"] for point in points)
                    bbox_top = min(point["y"] for point in points)
                    bbox_right = max(point["x"] for point in points)
                    bbox_bottom = max(point["y"] for point in points)
                    
                    
                    prediction_labels[(track_id, agent)]['bbox'].append((bbox_left, bbox_top, bbox_right, bbox_bottom))
                    prediction_labels[(track_id, agent)]['frames'].append(int(frame_id))

        objects_predictions = {pd['object_id']: {'class': pd['class'], 'frames': pd['frames'], 'bbox': pd['bbox']} for pd in prediction_labels.values()}
        objects_predictions = dict(sorted(objects_predictions.items()))
        
        # We need to split to make sure that the frames sequence is consequitive
        split_objects_predictions = {}
        for k,v in objects_predictions.items():
            beg = 0
            first_record = True
            for idx in range(1, len(v['frames'])):
                if v['frames'][idx] - v['frames'][idx-1] != 1: # if not consequitive frames
                    if first_record:
                        key = k
                        first_record = False
                    else:
                        key = last_id
                        last_id += 1
                    
                    split_objects_predictions[key] =  {'class': v['class'], 'frames': v['frames'][beg:idx], 'bbox': v['bbox'][beg:idx]}
                    beg = idx
                    
         #  Final chunk for [beg : end]
            if beg < len(v["frames"]):
                if first_record:
                    key = k
                else:
                    key = last_id
                    last_id += 1
        
                split_objects_predictions[key] =  {'class': v['class'], 'frames': v['frames'][beg:], 'bbox': v['bbox'][beg:]}
                
        # filter entries with trajectories less than 20 points
        filtered_objects_predictions = {k:v for k,v in split_objects_predictions.items() if len(v['frames']) >= 20}
        
        # check if there are records with no consequitive frames
        error = 0
        for k, v in filtered_objects_predictions.items():
            if not(sorted(v['frames']) == list(range(min(v['frames']), max(v['frames']) + 1))):
                error += 1
        print(len(filtered_objects_predictions.keys()), error)
        
        file_name = ann.split('/')[-1]
        save_labels_to_txt(filtered_objects_predictions, prediction_annotations_path, file_name)
<<<<<<< HEAD
        total_seq += len(filtered_objects_predictions.keys())    
    print(f"Total sequences: {total_seq}")
        

=======
            
>>>>>>> 4af57af9
def main():
    raw_annotations_path = "../data/raw_annotations"
    prediction_annotations_path = "../data/annotations/prediction_annotations"
    raw_annotations = [raw_annotations_path + '/' + f for f in os.listdir(raw_annotations_path)]
    generate_prediction_annotations(raw_annotations, prediction_annotations_path)
    
if __name__ == '__main__':
    main()<|MERGE_RESOLUTION|>--- conflicted
+++ resolved
@@ -6,125 +6,134 @@
 @author: murdism
 """
 
-
 import json
 import os
 
-#sys.path.append(os.path.abspath(os.path.join(os.path.dirname(__file__), '..')))
-ignore_objects = set(["Vehicle_traffic_light", "Other_traffic_light", "AV"])
+ingore_objects = set(["Vehicle_traffic_light", "Other_traffic_light", "AV"])
 
 def read_json(filename):
-    with open(filename,'r') as json_file:
-        data = json.load(json_file)
-        return data
+    """
+    Reads a JSON file and returns its content as a dictionary.
+    """
+    with open(filename, 'r') as json_file:
+        return json.load(json_file)
 
 def save_labels_to_txt(labels, folder_path, file_name):
+    """
+    Saves the processed labels as a JSON file in the specified directory.
+    """
     os.makedirs(folder_path, exist_ok=True)
     file_path = os.path.join(folder_path, f"{file_name}.json")
-    
     with open(file_path, "w") as file:
         json.dump(labels, file)
     print(f"Saved: {file_path}")
 
-        
-        
 def generate_prediction_annotations(raw_annotations, prediction_annotations_path):
+    """
+    Processes raw annotations, extracts relevant data, and generates structured predictions.
+    Filters out non-consecutive frame sequences and sequences with insufficient length.
+    """
     last_id = 1
     total_seq = 0
+    
     for ann in raw_annotations:
         files = sorted(os.listdir(ann))
-        prediction_labels = {} 
+        prediction_labels = {}
         
-        for file in files: 
+        for file in files:
             file_path = os.path.join(ann, file)
             if os.path.isfile(file_path) and file.endswith(".json"):
                 data = read_json(file_path)
                 frame_id = file.split('.')[0]
                 
-                for instance in data[0]['instances']: 
-                    
+                for instance in data[0]['instances']:
                     values = instance['classValues']
                     agent = values[0]['value']
                     location = values[1]['value']
                     action = values[2]['value']
                     
-                    if agent =="Unknown" or  agent in ignore_objects: continue
-                    if agent=="Emergency vehicle": agent = "Emergency_vehicle"
-                    if agent != "Pedestrian" and action == "Stopped" and "parking" in location: continue
-                     
-                    # Extract and remap trackId
+                    if agent == "Unknown" or agent in ingore_objects:
+                        continue
+                    if agent == "Emergency vehicle":
+                        agent = "Emergency_vehicle"
+                    if agent != "Pedestrian" and action == "Stopped" and "parking" in location:
+                        continue
+                    
                     track_id = instance["trackId"]
                     if (track_id, agent) not in prediction_labels:
-                        prediction_labels[(track_id, agent)] = {'object_id':last_id, 'class':agent, 'frames':[], 'bbox':[], 'intention':[]}
+                        prediction_labels[(track_id, agent)] = {
+                            'object_id': last_id, 
+                            'class': agent, 
+                            'frames': [], 
+                            'bbox': []
+                        }
                         last_id += 1
-                        
                     
-                    # Extract bounding box points
                     points = instance["contour"]["points"]
                     bbox_left = min(point["x"] for point in points)
                     bbox_top = min(point["y"] for point in points)
                     bbox_right = max(point["x"] for point in points)
                     bbox_bottom = max(point["y"] for point in points)
                     
-                    
                     prediction_labels[(track_id, agent)]['bbox'].append((bbox_left, bbox_top, bbox_right, bbox_bottom))
                     prediction_labels[(track_id, agent)]['frames'].append(int(frame_id))
-
-        objects_predictions = {pd['object_id']: {'class': pd['class'], 'frames': pd['frames'], 'bbox': pd['bbox']} for pd in prediction_labels.values()}
+        
+        objects_predictions = {pd['object_id']: {
+            'class': pd['class'], 
+            'frames': pd['frames'], 
+            'bbox': pd['bbox']
+        } for pd in prediction_labels.values()}
+        
         objects_predictions = dict(sorted(objects_predictions.items()))
         
-        # We need to split to make sure that the frames sequence is consequitive
         split_objects_predictions = {}
-        for k,v in objects_predictions.items():
+        for k, v in objects_predictions.items():
             beg = 0
             first_record = True
             for idx in range(1, len(v['frames'])):
-                if v['frames'][idx] - v['frames'][idx-1] != 1: # if not consequitive frames
+                if v['frames'][idx] - v['frames'][idx - 1] != 1:
                     if first_record:
                         key = k
                         first_record = False
                     else:
                         key = last_id
                         last_id += 1
-                    
-                    split_objects_predictions[key] =  {'class': v['class'], 'frames': v['frames'][beg:idx], 'bbox': v['bbox'][beg:idx]}
+                    split_objects_predictions[key] = {
+                        'class': v['class'], 
+                        'frames': v['frames'][beg:idx], 
+                        'bbox': v['bbox'][beg:idx]
+                    }
                     beg = idx
-                    
-         #  Final chunk for [beg : end]
+            
             if beg < len(v["frames"]):
-                if first_record:
-                    key = k
-                else:
-                    key = last_id
+                key = k if first_record else last_id
+                if not first_record:
                     last_id += 1
+                split_objects_predictions[key] = {
+                    'class': v['class'], 
+                    'frames': v['frames'][beg:], 
+                    'bbox': v['bbox'][beg:]
+                }
         
-                split_objects_predictions[key] =  {'class': v['class'], 'frames': v['frames'][beg:], 'bbox': v['bbox'][beg:]}
-                
-        # filter entries with trajectories less than 20 points
-        filtered_objects_predictions = {k:v for k,v in split_objects_predictions.items() if len(v['frames']) >= 20}
+        filtered_objects_predictions = {k: v for k, v in split_objects_predictions.items() if len(v['frames']) >= 20}
         
-        # check if there are records with no consequitive frames
-        error = 0
-        for k, v in filtered_objects_predictions.items():
-            if not(sorted(v['frames']) == list(range(min(v['frames']), max(v['frames']) + 1))):
-                error += 1
+        error = sum(1 for k, v in filtered_objects_predictions.items() if not (sorted(v['frames']) == list(range(min(v['frames']), max(v['frames']) + 1))))
         print(len(filtered_objects_predictions.keys()), error)
         
         file_name = ann.split('/')[-1]
         save_labels_to_txt(filtered_objects_predictions, prediction_annotations_path, file_name)
-<<<<<<< HEAD
-        total_seq += len(filtered_objects_predictions.keys())    
+        total_seq += len(filtered_objects_predictions.keys())
+    
     print(f"Total sequences: {total_seq}")
-        
 
-=======
-            
->>>>>>> 4af57af9
 def main():
+    """
+    Main function to execute annotation processing and generate structured prediction data.
+    """
     raw_annotations_path = "../data/raw_annotations"
     prediction_annotations_path = "../data/annotations/prediction_annotations"
     raw_annotations = [raw_annotations_path + '/' + f for f in os.listdir(raw_annotations_path)]
     generate_prediction_annotations(raw_annotations, prediction_annotations_path)
-    
+
 if __name__ == '__main__':
     main()